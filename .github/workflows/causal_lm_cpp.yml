name: causal_lm_cpp
on:
  pull_request:
    paths:
      - .github/workflows/causal_lm_cpp.yml
      - llm_bench/python/**
      - text_generation/causal_lm/cpp/*
      - thirdparty/openvino_tokenizers
      - '!**.md'
concurrency:
  group: ${{ github.workflow }}-${{ github.ref }}
  cancel-in-progress: true
jobs:
  cpp-greedy_causal_lm-ubuntu:
    runs-on: ubuntu-20.04-8-cores
    steps:
      - uses: actions/checkout@v4
        with:
          submodules: recursive
      - uses: actions/setup-python@v4
        with:
          python-version: 3.8
      - name: Install OpenVINO
        run: |
          mkdir ./ov/
          curl https://storage.openvinotoolkit.org/repositories/openvino/packages/nightly/2024.1.0-14645-e6dc0865128/l_openvino_toolkit_ubuntu20_2024.1.0.dev20240304_x86_64.tgz | tar --directory ./ov/ --strip-components 1 -xz
          sudo ./ov/install_dependencies/install_openvino_dependencies.sh
      - name: Download, convert and build
        run: |
          source ./ov/setupvars.sh
          python -m pip install --upgrade-strategy eager "optimum>=1.14" -r ./llm_bench/python/requirements.txt "transformers<4.38" ./thirdparty/openvino_tokenizers/[transformers] --extra-index-url https://download.pytorch.org/whl/cpu && python ./llm_bench/python/convert.py --model_id openlm-research/open_llama_3b_v2 --output_dir ./open_llama_3b_v2/ --precision FP16  &
          cmake -DCMAKE_BUILD_TYPE=Release -S ./text_generation/causal_lm/cpp/ -B ./build/
          cmake --build ./build/ --config Release -j
          wait
      - name: convert_tokenizer and run
        run: |
          source ./ov/setupvars.sh
          convert_tokenizer ./open_llama_3b_v2/pytorch/dldt/FP16/ --output ./open_llama_3b_v2/pytorch/dldt/FP16/ --with-detokenizer
          ./build/greedy_causal_lm ./open_llama_3b_v2/pytorch/dldt/FP16/ "return 0"
  cpp-beam_search_causal_lm-ubuntu:
    runs-on: ubuntu-20.04
    steps:
      - uses: actions/checkout@v4
        with:
          submodules: recursive
      - uses: actions/setup-python@v4
        with:
          python-version: 3.8
      - name: Install OpenVINO
        run: |
          mkdir ./ov/
          curl https://storage.openvinotoolkit.org/repositories/openvino/packages/nightly/2024.1.0-14645-e6dc0865128/l_openvino_toolkit_ubuntu20_2024.1.0.dev20240304_x86_64.tgz | tar --directory ./ov/ --strip-components 1 -xz
          sudo ./ov/install_dependencies/install_openvino_dependencies.sh
      - name: Download, convert and build
        run: |
          source ./ov/setupvars.sh
          python -m pip install --upgrade-strategy eager "optimum>=1.14" -r ./llm_bench/python/requirements.txt "transformers<4.38" ./thirdparty/openvino_tokenizers/[transformers] --extra-index-url https://download.pytorch.org/whl/cpu && python ./llm_bench/python/convert.py --model_id TinyLlama/TinyLlama-1.1B-Chat-v1.0 --output_dir ./TinyLlama-1.1B-Chat-v1.0/ --precision FP16 &
          cmake -DCMAKE_BUILD_TYPE=Release -S ./text_generation/causal_lm/cpp/ -B ./build/
          cmake --build ./build/ --config Release -j
          wait
      - name: Compare
        run: |
          source ./ov/setupvars.sh
          convert_tokenizer ./TinyLlama-1.1B-Chat-v1.0/pytorch/dldt/FP16/ --output ./TinyLlama-1.1B-Chat-v1.0/pytorch/dldt/FP16/ --with-detokenizer

          timeout 25s ./build/beam_search_causal_lm ./TinyLlama-1.1B-Chat-v1.0/pytorch/dldt/FP16/ 69 > ./pred.txt
          python -c "
          import transformers
          with open('pred.txt', 'r') as file:
              predictions = file.read()
          tokenizer = transformers.LlamaTokenizer.from_pretrained('TinyLlama/TinyLlama-1.1B-Chat-v1.0')
          tokenized = tokenizer('69', return_tensors='pt')
          for beam in transformers.LlamaForCausalLM.from_pretrained('TinyLlama/TinyLlama-1.1B-Chat-v1.0').generate(**tokenized, num_beam_groups=3, num_beams=15, num_return_sequences=15, diversity_penalty=1.0, max_new_tokens=20, early_stopping=False, length_penalty=1.0, no_repeat_ngram_size=9**9, do_sample=False):
              ref = ': ' + tokenizer.decode(beam[tokenized['input_ids'].numel():], skip_special_tokens=True) + '\n'
              idx = predictions.find(ref)
              if -1 == idx:
                  raise RuntimeError(f'Missing "{ref=}" from predictions')
              predictions = predictions[:idx] + predictions[idx + len(ref):]
          "
          echo 69 passed

          timeout 25s ./build/beam_search_causal_lm ./TinyLlama-1.1B-Chat-v1.0/pytorch/dldt/FP16/ Hi > ./pred.txt
          python -c "
          import transformers
          with open('pred.txt', 'r') as file:
              predictions = file.read()
          tokenizer = transformers.LlamaTokenizer.from_pretrained('TinyLlama/TinyLlama-1.1B-Chat-v1.0')
          tokenized = tokenizer('Hi', return_tensors='pt')
          for beam in transformers.LlamaForCausalLM.from_pretrained('TinyLlama/TinyLlama-1.1B-Chat-v1.0').generate(**tokenized, num_beam_groups=3, num_beams=15, num_return_sequences=15, diversity_penalty=1.0, max_new_tokens=20, early_stopping=False, length_penalty=1.0, no_repeat_ngram_size=9**9, do_sample=False):
              ref = ': ' + tokenizer.decode(beam[tokenized['input_ids'].numel():], skip_special_tokens=True) + '\n'
              idx = predictions.find(ref)
              if -1 == idx:
                  raise RuntimeError(f'Missing "{ref=}" from predictions')
              predictions = predictions[:idx] + predictions[idx + len(ref):]
          "
          echo Hi passed
  cpp-beam_search_causal_lm-windows:
    runs-on: windows-latest
    steps:
      - uses: actions/checkout@v4
        with:
          submodules: recursive
      - uses: actions/setup-python@v4
        with:
          python-version: 3.8
      - name: Install OpenVINO
        shell: bash
        run: |
          curl --output ov.zip https://storage.openvinotoolkit.org/repositories/openvino/packages/nightly/2024.1.0-14645-e6dc0865128/w_openvino_toolkit_windows_2024.1.0.dev20240304_x86_64.zip
          unzip ov.zip
      - name: Download, convert and build
        shell: cmd
        run: |
          call w_openvino_toolkit_windows_2024.1.0.dev20240304_x86_64\setupvars.bat
          python -m pip install --upgrade-strategy eager "optimum>=1.14" -r ./llm_bench/python/requirements.txt "transformers<4.38" ./thirdparty/openvino_tokenizers/[transformers] --extra-index-url https://download.pytorch.org/whl/cpu
          python ./llm_bench/python/convert.py --model_id TinyLlama/TinyLlama-1.1B-Chat-v1.0 --output_dir ./TinyLlama-1.1B-Chat-v1.0/ --precision FP16
          cmake -DCMAKE_BUILD_TYPE=Release -S ./text_generation/causal_lm/cpp/ -B ./build/
          cmake --build ./build/ --config Release -j
      - name: Compare
        shell: cmd
        run: |
          call w_openvino_toolkit_windows_2024.1.0.dev20240304_x86_64\setupvars.bat
          convert_tokenizer .\TinyLlama-1.1B-Chat-v1.0\pytorch\dldt\FP16\ --output .\TinyLlama-1.1B-Chat-v1.0\pytorch\dldt\FP16\ --with-detokenizer

          .\build\Release\beam_search_causal_lm.exe .\TinyLlama-1.1B-Chat-v1.0\pytorch\dldt\FP16\ "69" > .\pred.txt
          echo import transformers > ref.py
          echo predictions = open('pred.txt', 'r').read() >> ref.py
          echo tokenizer = transformers.LlamaTokenizer.from_pretrained('TinyLlama/TinyLlama-1.1B-Chat-v1.0') >> ref.py
          echo tokenized = tokenizer('69', return_tensors='pt') >> ref.py
          echo for beam in transformers.LlamaForCausalLM.from_pretrained('TinyLlama/TinyLlama-1.1B-Chat-v1.0').generate(**tokenized, num_beam_groups=3, num_beams=15, num_return_sequences=15, diversity_penalty=1.0, max_new_tokens=20, early_stopping=False, length_penalty=1.0, no_repeat_ngram_size=9**9, do_sample=False): >> ref.py
          echo     ref = ': ' + tokenizer.decode(beam[tokenized['input_ids'].numel():], skip_special_tokens=True) + '\n' >> ref.py
          echo     idx = predictions.find(ref) >> ref.py
          echo     if -1 == idx: >> ref.py
          echo         raise RuntimeError(f'Missing "{ref=}" from predictions') >> ref.py
          echo     predictions = predictions[:idx] + predictions[idx + len(ref):] >> ref.py
          python ref.py
  cpp-beam_search_causal_lm-Qwen-7B-Chat:
    runs-on: ubuntu-20.04-16-cores
    steps:
      - uses: actions/checkout@v4
        with:
          submodules: recursive
      - uses: actions/setup-python@v4
        with:
          python-version: 3.8
      - name: Install OpenVINO
        run: |
          mkdir ./ov/
          curl https://storage.openvinotoolkit.org/repositories/openvino/packages/nightly/2024.1.0-14645-e6dc0865128/l_openvino_toolkit_ubuntu20_2024.1.0.dev20240304_x86_64.tgz | tar --directory ./ov/ --strip-components 1 -xz
          sudo ./ov/install_dependencies/install_openvino_dependencies.sh
      - name: Download, convert and build
        run: |
          source ./ov/setupvars.sh
          python -m pip install --upgrade-strategy eager "optimum>=1.14" -r ./llm_bench/python/requirements.txt ./thirdparty/openvino_tokenizers/[transformers] --extra-index-url https://download.pytorch.org/whl/cpu && python ./llm_bench/python/convert.py --model_id Qwen/Qwen-7B-Chat --output_dir ./Qwen-7B-Chat/ --precision FP16 &
          cmake -DCMAKE_BUILD_TYPE=Release -S ./text_generation/causal_lm/cpp/ -B ./build/
          cmake --build ./build/ --config Release -j
          wait
      - name: Compare
        run: |
          source ./ov/setupvars.sh
          convert_tokenizer ./Qwen-7B-Chat/pytorch/dldt/FP16/ --output ./Qwen-7B-Chat/pytorch/dldt/FP16/ --with-detokenizer --trust-remote-code
          timeout 50s ./build/beam_search_causal_lm ./Qwen-7B-Chat/pytorch/dldt/FP16/ 69 > ./pred.txt
<<<<<<< HEAD
  cpp-speculative_decoding_lm-ubuntu:
    runs-on: ubuntu-20.04-8-cores
=======
  cpp-beam_search_causal_lm-Phi-2:
    runs-on: ubuntu-20.04-16-cores
>>>>>>> 900a60a9
    steps:
      - uses: actions/checkout@v4
        with:
          submodules: recursive
      - uses: actions/setup-python@v4
        with:
          python-version: 3.8
      - name: Install OpenVINO
        run: |
          mkdir ./ov/
<<<<<<< HEAD
          curl https://storage.openvinotoolkit.org/repositories/openvino/packages/2023.3/linux/l_openvino_toolkit_ubuntu20_2023.3.0.13775.ceeafaf64f3_x86_64.tgz | tar --directory ./ov/ --strip-components 1 -xz
=======
          curl https://storage.openvinotoolkit.org/repositories/openvino/packages/nightly/2024.1.0-14645-e6dc0865128/l_openvino_toolkit_ubuntu20_2024.1.0.dev20240304_x86_64.tgz | tar --directory ./ov/ --strip-components 1 -xz
>>>>>>> 900a60a9
          sudo ./ov/install_dependencies/install_openvino_dependencies.sh
      - name: Download, convert and build
        run: |
          source ./ov/setupvars.sh
<<<<<<< HEAD
          python -m pip install --upgrade-strategy eager "optimum>=1.14" -r ./llm_bench/python/requirements.txt "transformers<4.38" ./thirdparty/openvino_tokenizers/[transformers] --extra-index-url https://download.pytorch.org/whl/cpu
          python ./llm_bench/python/convert.py --model_id databricks/dolly-v2-3b --output_dir ./dolly-v2-3b-not-stateful/ --precision FP16 --disable-stateful
          python ./llm_bench/python/convert.py --model_id databricks/dolly-v2-7b --output_dir ./dolly-v2-7b-not-stateful/ --precision FP16 --disable-stateful
          python ./llm_bench/python/convert.py --model_id databricks/dolly-v2-7b --output_dir ./dolly-v2-7b/ --precision FP16
          convert_tokenizer ./dolly-v2-3b-not-stateful/pytorch/dldt/FP16/ --output ./dolly-v2-3b-not-stateful/pytorch/dldt/FP16/ --with-detokenizer
          convert_tokenizer ./dolly-v2-7b/pytorch/dldt/FP16/ --output ./dolly-v2-7b/pytorch/dldt/FP16/ --with-detokenizer
          cmake -DCMAKE_BUILD_TYPE=Release -S ./text_generation/causal_lm/cpp/ -B ./build/
          cmake --build ./build/ --config Release -j
          wait
      - name: run and compare
        run: |
          source ./ov/setupvars.sh
          ./build/speculative_decoding_lm ./dolly-v2-3b-not-stateful/pytorch/dldt/FP16/ ./dolly-v2-7b-not-stateful/pytorch/dldt/FP16/ "Alan Turing was a" > predictions_speculative.txt
          ./build/greedy_causal_lm ./dolly-v2-7b/pytorch/dldt/FP16/ "Alan Turing was a" > predictions_greedy.txt
          python -c "
          with open('predictions_greedy.txt', 'r') as f:
              predicted_greedy = f.readline()
          with open('predictions_speculative.txt', 'r') as f:
              predicted_speculative = f.readline()
          assert predicted_greedy == predicted_speculative
          "
          echo speculative_decoding_lm passed
=======
          python -m pip install --upgrade-strategy eager "optimum>=1.14" -r ./llm_bench/python/requirements.txt ./thirdparty/openvino_tokenizers/[transformers] --extra-index-url https://download.pytorch.org/whl/cpu && python ./llm_bench/python/convert.py --model_id microsoft/phi-2 --output_dir ./Phi-2/ --precision FP16 &
          cmake -DCMAKE_BUILD_TYPE=Release -S ./text_generation/causal_lm/cpp/ -B ./build/
          cmake --build ./build/ --config Release -j 15
          wait
      - name: Compare
        run: |
          source ./ov/setupvars.sh
          convert_tokenizer ./Phi-2/pytorch/dldt/FP16/ --output ./Phi-2/pytorch/dldt/FP16/ --with-detokenizer --trust-remote-code
          timeout 50s ./build/beam_search_causal_lm ./Phi-2/pytorch/dldt/FP16/ 69 > ./pred.txt


          
>>>>>>> 900a60a9
<|MERGE_RESOLUTION|>--- conflicted
+++ resolved
@@ -160,33 +160,52 @@
           source ./ov/setupvars.sh
           convert_tokenizer ./Qwen-7B-Chat/pytorch/dldt/FP16/ --output ./Qwen-7B-Chat/pytorch/dldt/FP16/ --with-detokenizer --trust-remote-code
           timeout 50s ./build/beam_search_causal_lm ./Qwen-7B-Chat/pytorch/dldt/FP16/ 69 > ./pred.txt
-<<<<<<< HEAD
+  cpp-beam_search_causal_lm-Phi-2:
+    runs-on: ubuntu-20.04-16-cores
+    steps:
+      - uses: actions/checkout@v4
+        with:
+          submodules: recursive
+      - uses: actions/setup-python@v4
+        with:
+          python-version: 3.8
+      - name: Install OpenVINO
+        run: |
+          mkdir ./ov/
+          curl https://storage.openvinotoolkit.org/repositories/openvino/packages/nightly/2024.1.0-14645-e6dc0865128/l_openvino_toolkit_ubuntu20_2024.1.0.dev20240304_x86_64.tgz | tar --directory ./ov/ --strip-components 1 -xz
+          sudo ./ov/install_dependencies/install_openvino_dependencies.sh
+      - name: Download, convert and build
+        run: |
+          source ./ov/setupvars.sh
+          python -m pip install --upgrade-strategy eager "optimum>=1.14" -r ./llm_bench/python/requirements.txt ./thirdparty/openvino_tokenizers/[transformers] --extra-index-url https://download.pytorch.org/whl/cpu && python ./llm_bench/python/convert.py --model_id microsoft/phi-2 --output_dir ./Phi-2/ --precision FP16 &
+          cmake -DCMAKE_BUILD_TYPE=Release -S ./text_generation/causal_lm/cpp/ -B ./build/
+          cmake --build ./build/ --config Release -j 15
+          wait
+      - name: Compare
+        run: |
+          source ./ov/setupvars.sh
+          convert_tokenizer ./Phi-2/pytorch/dldt/FP16/ --output ./Phi-2/pytorch/dldt/FP16/ --with-detokenizer --trust-remote-code
+          timeout 50s ./build/beam_search_causal_lm ./Phi-2/pytorch/dldt/FP16/ 69 > ./pred.txt
+
+
+          
   cpp-speculative_decoding_lm-ubuntu:
     runs-on: ubuntu-20.04-8-cores
-=======
-  cpp-beam_search_causal_lm-Phi-2:
-    runs-on: ubuntu-20.04-16-cores
->>>>>>> 900a60a9
-    steps:
-      - uses: actions/checkout@v4
-        with:
-          submodules: recursive
-      - uses: actions/setup-python@v4
-        with:
-          python-version: 3.8
-      - name: Install OpenVINO
-        run: |
-          mkdir ./ov/
-<<<<<<< HEAD
+    steps:
+      - uses: actions/checkout@v4
+        with:
+          submodules: recursive
+      - uses: actions/setup-python@v4
+        with:
+          python-version: 3.8
+      - name: Install OpenVINO
+        run: |
+          mkdir ./ov/
           curl https://storage.openvinotoolkit.org/repositories/openvino/packages/2023.3/linux/l_openvino_toolkit_ubuntu20_2023.3.0.13775.ceeafaf64f3_x86_64.tgz | tar --directory ./ov/ --strip-components 1 -xz
-=======
-          curl https://storage.openvinotoolkit.org/repositories/openvino/packages/nightly/2024.1.0-14645-e6dc0865128/l_openvino_toolkit_ubuntu20_2024.1.0.dev20240304_x86_64.tgz | tar --directory ./ov/ --strip-components 1 -xz
->>>>>>> 900a60a9
-          sudo ./ov/install_dependencies/install_openvino_dependencies.sh
-      - name: Download, convert and build
-        run: |
-          source ./ov/setupvars.sh
-<<<<<<< HEAD
+          sudo ./ov/install_dependencies/install_openvino_dependencies.sh
+      - name: Download, convert and build
+        run: |
+          source ./ov/setupvars.sh
           python -m pip install --upgrade-strategy eager "optimum>=1.14" -r ./llm_bench/python/requirements.txt "transformers<4.38" ./thirdparty/openvino_tokenizers/[transformers] --extra-index-url https://download.pytorch.org/whl/cpu
           python ./llm_bench/python/convert.py --model_id databricks/dolly-v2-3b --output_dir ./dolly-v2-3b-not-stateful/ --precision FP16 --disable-stateful
           python ./llm_bench/python/convert.py --model_id databricks/dolly-v2-7b --output_dir ./dolly-v2-7b-not-stateful/ --precision FP16 --disable-stateful
@@ -208,18 +227,4 @@
               predicted_speculative = f.readline()
           assert predicted_greedy == predicted_speculative
           "
-          echo speculative_decoding_lm passed
-=======
-          python -m pip install --upgrade-strategy eager "optimum>=1.14" -r ./llm_bench/python/requirements.txt ./thirdparty/openvino_tokenizers/[transformers] --extra-index-url https://download.pytorch.org/whl/cpu && python ./llm_bench/python/convert.py --model_id microsoft/phi-2 --output_dir ./Phi-2/ --precision FP16 &
-          cmake -DCMAKE_BUILD_TYPE=Release -S ./text_generation/causal_lm/cpp/ -B ./build/
-          cmake --build ./build/ --config Release -j 15
-          wait
-      - name: Compare
-        run: |
-          source ./ov/setupvars.sh
-          convert_tokenizer ./Phi-2/pytorch/dldt/FP16/ --output ./Phi-2/pytorch/dldt/FP16/ --with-detokenizer --trust-remote-code
-          timeout 50s ./build/beam_search_causal_lm ./Phi-2/pytorch/dldt/FP16/ 69 > ./pred.txt
-
-
-          
->>>>>>> 900a60a9
+          echo speculative_decoding_lm passed